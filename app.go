--- conflicted
+++ resolved
@@ -451,8 +451,6 @@
 		go h.scheduledDERPMapUpdateWorker(derpMapCancelChannel)
 	}
 
-	// I HATE THIS
-	go h.watchForKVUpdates(updateInterval)
 	go h.expireEphemeralNodes(updateInterval)
 
 	if zl.GlobalLevel() == zl.TraceLevel {
@@ -590,16 +588,12 @@
 			Msgf("listening and serving gRPC on: %s", h.cfg.GRPCAddr)
 	}
 
-<<<<<<< HEAD
 	//
 	//
 	// HTTP setup
 	//
 
 	router := h.createRouter(grpcGatewayMux)
-=======
-	go h.expireEphemeralNodes(updateInterval)
->>>>>>> a3360b08
 
 	httpServer := &http.Server{
 		Addr:        h.cfg.Addr,
