--- conflicted
+++ resolved
@@ -4,12 +4,9 @@
 
 **Changes**:
 
-<<<<<<< HEAD
 - Make gRPC Unix Socket permissions configurable [#292](https://github.com/juanfont/headscale/pull/292)
 - Trim whitespace before reading Private Key from file [#289](https://github.com/juanfont/headscale/pull/289)
-=======
 - Add new command to generate a private key for `headscale` [#290](https://github.com/juanfont/headscale/pull/290)
->>>>>>> b195c874
 - Fixed issue where hosts deleted from control server may be written back to the database, as long as they are connected to the control server [#278](https://github.com/juanfont/headscale/pull/278)
 
 **0.12.3 (2022-01-13):**
